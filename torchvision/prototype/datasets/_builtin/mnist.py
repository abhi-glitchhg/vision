import abc
import functools
import operator
import pathlib
import string
<<<<<<< HEAD
from typing import Any, Dict, Iterator, List, Optional, Tuple, cast, BinaryIO
=======
from typing import Any, Callable, Dict, Iterator, List, Optional, Tuple, cast, BinaryIO, Union, Sequence
>>>>>>> d675c0c6

import torch
from torchdata.datapipes.iter import (
    IterDataPipe,
    Demultiplexer,
    Mapper,
    Zipper,
)
from torchvision.prototype.datasets.utils import (
    Dataset,
    DatasetConfig,
    DatasetInfo,
    HttpResource,
    OnlineResource,
)
from torchvision.prototype.datasets.utils._internal import (
    Decompressor,
    INFINITE_BUFFER_SIZE,
    fromfile,
    hint_sharding,
    hint_shuffling,
)
from torchvision.prototype.features import Image, Label

__all__ = ["MNIST", "FashionMNIST", "KMNIST", "EMNIST", "QMNIST"]

prod = functools.partial(functools.reduce, operator.mul)


class MNISTFileReader(IterDataPipe[torch.Tensor]):
    _DTYPE_MAP = {
        8: torch.uint8,
        9: torch.int8,
        11: torch.int16,
        12: torch.int32,
        13: torch.float32,
        14: torch.float64,
    }

    def __init__(
        self, datapipe: IterDataPipe[Tuple[Any, BinaryIO]], *, start: Optional[int], stop: Optional[int]
    ) -> None:
        self.datapipe = datapipe
        self.start = start
        self.stop = stop

    def __iter__(self) -> Iterator[torch.Tensor]:
        for _, file in self.datapipe:
            read = functools.partial(fromfile, file, byte_order="big")

            magic = int(read(dtype=torch.int32, count=1))
            dtype = self._DTYPE_MAP[magic // 256]
            ndim = magic % 256 - 1

            num_samples = int(read(dtype=torch.int32, count=1))
            shape = cast(List[int], read(dtype=torch.int32, count=ndim).tolist()) if ndim else []
            count = prod(shape) if shape else 1

            start = self.start or 0
            stop = min(self.stop, num_samples) if self.stop else num_samples

            if start:
                num_bytes_per_value = (torch.finfo if dtype.is_floating_point else torch.iinfo)(dtype).bits // 8
                file.seek(num_bytes_per_value * count * start, 1)

            for _ in range(stop - start):
                yield read(dtype=dtype, count=count).reshape(shape)


class _MNISTBase(Dataset):
    _URL_BASE: Union[str, Sequence[str]]

    @abc.abstractmethod
    def _files_and_checksums(self, config: DatasetConfig) -> Tuple[Tuple[str, str], Tuple[str, str]]:
        pass

    def resources(self, config: DatasetConfig) -> List[OnlineResource]:
        (images_file, images_sha256), (
            labels_file,
            labels_sha256,
        ) = self._files_and_checksums(config)

        url_bases = self._URL_BASE
        if isinstance(url_bases, str):
            url_bases = (url_bases,)

        images_urls = [f"{url_base}/{images_file}" for url_base in url_bases]
        images = HttpResource(images_urls[0], sha256=images_sha256, mirrors=images_urls[1:])

        labels_urls = [f"{url_base}/{labels_file}" for url_base in url_bases]
        labels = HttpResource(labels_urls[0], sha256=images_sha256, mirrors=labels_urls[1:])

        return [images, labels]

    def start_and_stop(self, config: DatasetConfig) -> Tuple[Optional[int], Optional[int]]:
        return None, None

    def _prepare_sample(self, data: Tuple[torch.Tensor, torch.Tensor], *, config: DatasetConfig) -> Dict[str, Any]:
        image, label = data
        return dict(
            image=Image(image),
            label=Label(label, dtype=torch.int64, category=self.info.categories[int(label)]),
        )

    def _make_datapipe(
        self, resource_dps: List[IterDataPipe], *, config: DatasetConfig
    ) -> IterDataPipe[Dict[str, Any]]:
        images_dp, labels_dp = resource_dps
        start, stop = self.start_and_stop(config)

        images_dp = Decompressor(images_dp)
        images_dp = MNISTFileReader(images_dp, start=start, stop=stop)

        labels_dp = Decompressor(labels_dp)
        labels_dp = MNISTFileReader(labels_dp, start=start, stop=stop)

        dp = Zipper(images_dp, labels_dp)
        dp = hint_sharding(dp)
        dp = hint_shuffling(dp)
        return Mapper(dp, functools.partial(self._prepare_sample, config=config))


class MNIST(_MNISTBase):
    def _make_info(self) -> DatasetInfo:
        return DatasetInfo(
            "mnist",
            categories=10,
            homepage="http://yann.lecun.com/exdb/mnist",
            valid_options=dict(
                split=("train", "test"),
            ),
        )

    _URL_BASE: Union[str, Sequence[str]] = (
        "http://yann.lecun.com/exdb/mnist",
        "https://ossci-datasets.s3.amazonaws.com/mnist/",
    )
    _CHECKSUMS = {
        "train-images-idx3-ubyte.gz": "440fcabf73cc546fa21475e81ea370265605f56be210a4024d2ca8f203523609",
        "train-labels-idx1-ubyte.gz": "3552534a0a558bbed6aed32b30c495cca23d567ec52cac8be1a0730e8010255c",
        "t10k-images-idx3-ubyte.gz": "8d422c7b0a1c1c79245a5bcf07fe86e33eeafee792b84584aec276f5a2dbc4e6",
        "t10k-labels-idx1-ubyte.gz": "f7ae60f92e00ec6debd23a6088c31dbd2371eca3ffa0defaefb259924204aec6",
    }

    def _files_and_checksums(self, config: DatasetConfig) -> Tuple[Tuple[str, str], Tuple[str, str]]:
        prefix = "train" if config.split == "train" else "t10k"
        images_file = f"{prefix}-images-idx3-ubyte.gz"
        labels_file = f"{prefix}-labels-idx1-ubyte.gz"
        return (images_file, self._CHECKSUMS[images_file]), (
            labels_file,
            self._CHECKSUMS[labels_file],
        )


class FashionMNIST(MNIST):
    def _make_info(self) -> DatasetInfo:
        return DatasetInfo(
            "fashionmnist",
            categories=(
                "T-shirt/top",
                "Trouser",
                "Pullover",
                "Dress",
                "Coat",
                "Sandal",
                "Shirt",
                "Sneaker",
                "Bag",
                "Ankle boot",
            ),
            homepage="https://github.com/zalandoresearch/fashion-mnist",
            valid_options=dict(
                split=("train", "test"),
            ),
        )

    _URL_BASE = "fashion-mnist.s3-website.eu-central-1.amazonaws.com/"
    _CHECKSUMS = {
        "train-images-idx3-ubyte.gz": "3aede38d61863908ad78613f6a32ed271626dd12800ba2636569512369268a84",
        "train-labels-idx1-ubyte.gz": "a04f17134ac03560a47e3764e11b92fc97de4d1bfaf8ba1a3aa29af54cc90845",
        "t10k-images-idx3-ubyte.gz": "346e55b948d973a97e58d2351dde16a484bd415d4595297633bb08f03db6a073",
        "t10k-labels-idx1-ubyte.gz": "67da17c76eaffca5446c3361aaab5c3cd6d1c2608764d35dfb1850b086bf8dd5",
    }


class KMNIST(MNIST):
    def _make_info(self) -> DatasetInfo:
        return DatasetInfo(
            "kmnist",
            categories=["o", "ki", "su", "tsu", "na", "ha", "ma", "ya", "re", "wo"],
            homepage="http://codh.rois.ac.jp/kmnist/index.html.en",
            valid_options=dict(
                split=("train", "test"),
            ),
        )

    _URL_BASE = "http://codh.rois.ac.jp/kmnist/index.html.en"
    _CHECKSUMS = {
        "train-images-idx3-ubyte.gz": "51467d22d8cc72929e2a028a0428f2086b092bb31cfb79c69cc0a90ce135fde4",
        "train-labels-idx1-ubyte.gz": "e38f9ebcd0f3ebcdec7fc8eabdcdaef93bb0df8ea12bee65224341c8183d8e17",
        "t10k-images-idx3-ubyte.gz": "edd7a857845ad6bb1d0ba43fe7e794d164fe2dce499a1694695a792adfac43c5",
        "t10k-labels-idx1-ubyte.gz": "20bb9a0ef54c7db3efc55a92eef5582c109615df22683c380526788f98e42a1c",
    }


class EMNIST(_MNISTBase):
    def _make_info(self) -> DatasetInfo:
        return DatasetInfo(
            "emnist",
            categories=list(string.digits + string.ascii_uppercase + string.ascii_lowercase),
            homepage="https://www.westernsydney.edu.au/icns/reproducible_research/publication_support_materials/emnist",
            valid_options=dict(
                split=("train", "test"),
                image_set=(
                    "Balanced",
                    "By_Merge",
                    "By_Class",
                    "Letters",
                    "Digits",
                    "MNIST",
                ),
            ),
        )

    _URL_BASE = "https://rds.westernsydney.edu.au/Institutes/MARCS/BENS/EMNIST"

    def _files_and_checksums(self, config: DatasetConfig) -> Tuple[Tuple[str, str], Tuple[str, str]]:
        prefix = f"emnist-{config.image_set.replace('_', '').lower()}-{config.split}"
        images_file = f"{prefix}-images-idx3-ubyte.gz"
        labels_file = f"{prefix}-labels-idx1-ubyte.gz"
        # Since EMNIST provides the data files inside an archive, we don't need provide checksums for them
        return (images_file, ""), (labels_file, "")

    def resources(self, config: Optional[DatasetConfig] = None) -> List[OnlineResource]:
        return [
            HttpResource(
                f"{self._URL_BASE}/emnist-gzip.zip",
                sha256="909a2a39c5e86bdd7662425e9b9c4a49bb582bf8d0edad427f3c3a9d0c6f7259",
            )
        ]

    def _classify_archive(self, data: Tuple[str, Any], *, config: DatasetConfig) -> Optional[int]:
        path = pathlib.Path(data[0])
        (images_file, _), (labels_file, _) = self._files_and_checksums(config)
        if path.name == images_file:
            return 0
        elif path.name == labels_file:
            return 1
        else:
            return None

    _LABEL_OFFSETS = {
        38: 1,
        39: 1,
        40: 1,
        41: 1,
        42: 1,
        43: 6,
        44: 8,
        45: 8,
        46: 9,
    }

    def _prepare_sample(self, data: Tuple[torch.Tensor, torch.Tensor], *, config: DatasetConfig) -> Dict[str, Any]:
        # In these two splits, some lowercase letters are merged into their uppercase ones (see Fig 2. in the paper).
        # That means for example that there is 'D', 'd', and 'C', but not 'c'. Since the labels are nevertheless dense,
        # i.e. no gaps between 0 and 46 for 47 total classes, we need to add an offset to create this gaps. For example,
        # since there is no 'c', 'd' corresponds to
        # label 38 (10 digits + 26 uppercase letters + 3rd unmerged lower case letter - 1 for zero indexing),
        # and at the same time corresponds to
        # index 39 (10 digits + 26 uppercase letters + 4th lower case letter - 1 for zero indexing)
        # in self.categories. Thus, we need to add 1 to the label to correct this.
        if config.image_set in ("Balanced", "By_Merge"):
            image, label = data
            label += self._LABEL_OFFSETS.get(int(label), 0)
            data = (image, label)
        return super()._prepare_sample(data, config=config)

    def _make_datapipe(
        self, resource_dps: List[IterDataPipe], *, config: DatasetConfig
    ) -> IterDataPipe[Dict[str, Any]]:
        archive_dp = resource_dps[0]
        images_dp, labels_dp = Demultiplexer(
            archive_dp,
            2,
            functools.partial(self._classify_archive, config=config),
            drop_none=True,
            buffer_size=INFINITE_BUFFER_SIZE,
        )
        return super()._make_datapipe([images_dp, labels_dp], config=config)


class QMNIST(_MNISTBase):
    def _make_info(self) -> DatasetInfo:
        return DatasetInfo(
            "qmnist",
            categories=10,
            homepage="https://github.com/facebookresearch/qmnist",
            valid_options=dict(
                split=("train", "test", "test10k", "test50k", "nist"),
            ),
        )

    _URL_BASE = "https://raw.githubusercontent.com/facebookresearch/qmnist/master"
    _CHECKSUMS = {
        "qmnist-train-images-idx3-ubyte.gz": "9e26a7bf1683614e065d7b76460ccd52807165b3f22561fb782bd9f38c52b51d",
        "qmnist-train-labels-idx2-int.gz": "2c05dc77f6b916b38e455e97ab129a42a444f3dbef09b278a366f82904e0dd9f",
        "qmnist-test-images-idx3-ubyte.gz": "43fc22bf7498b8fc98de98369d72f752d0deabc280a43a7bcc364ab19e57b375",
        "qmnist-test-labels-idx2-int.gz": "9fbcbe594c3766fdf4f0b15c5165dc0d1e57ac604e01422608bb72c906030d06",
        "xnist-images-idx3-ubyte.xz": "f075553993026d4359ded42208eff77a1941d3963c1eff49d6015814f15f0984",
        "xnist-labels-idx2-int.xz": "db042968723ec2b7aed5f1beac25d2b6e983b9286d4f4bf725f1086e5ae55c4f",
    }

    def _files_and_checksums(self, config: DatasetConfig) -> Tuple[Tuple[str, str], Tuple[str, str]]:
        prefix = "xnist" if config.split == "nist" else f"qmnist-{'train' if config.split== 'train' else 'test'}"
        suffix = "xz" if config.split == "nist" else "gz"
        images_file = f"{prefix}-images-idx3-ubyte.{suffix}"
        labels_file = f"{prefix}-labels-idx2-int.{suffix}"
        return (images_file, self._CHECKSUMS[images_file]), (
            labels_file,
            self._CHECKSUMS[labels_file],
        )

    def start_and_stop(self, config: DatasetConfig) -> Tuple[Optional[int], Optional[int]]:
        start: Optional[int]
        stop: Optional[int]
        if config.split == "test10k":
            start = 0
            stop = 10000
        elif config.split == "test50k":
            start = 10000
            stop = None
        else:
            start = stop = None

        return start, stop

    def _prepare_sample(self, data: Tuple[torch.Tensor, torch.Tensor], *, config: DatasetConfig) -> Dict[str, Any]:
        image, ann = data
        label, *extra_anns = ann
        sample = super()._prepare_sample((image, label), config=config)

        sample.update(
            dict(
                zip(
                    ("nist_hsf_series", "nist_writer_id", "digit_index", "nist_label", "global_digit_index"),
                    [int(value) for value in extra_anns[:5]],
                )
            )
        )
        sample.update(dict(zip(("duplicate", "unused"), [bool(value) for value in extra_anns[-2:]])))
        return sample<|MERGE_RESOLUTION|>--- conflicted
+++ resolved
@@ -3,11 +3,7 @@
 import operator
 import pathlib
 import string
-<<<<<<< HEAD
-from typing import Any, Dict, Iterator, List, Optional, Tuple, cast, BinaryIO
-=======
-from typing import Any, Callable, Dict, Iterator, List, Optional, Tuple, cast, BinaryIO, Union, Sequence
->>>>>>> d675c0c6
+from typing import Any, Dict, Iterator, List, Optional, Tuple, cast, BinaryIO, Union, Sequence
 
 import torch
 from torchdata.datapipes.iter import (
